--- conflicted
+++ resolved
@@ -1,13 +1,12 @@
 {
-<<<<<<< HEAD
   "task_id": "assign_contributor_labels",
   "task_name": "Assign Contributor Labels",
   "category_id": "missing-semester",
   "category_name": "Missing Semester",
   "description": "Assign labels to open issues and PRs based on contributors mentioned in comments or the most frequent contributor from past 100 commits, using assigned-username format.",
   "author": "Zijian Wu",
-  "created_at": "2025-08-22",
-  "difficulty": "L2",
+  "created_at": "2025-08-15",
+  "difficulty": "L3",
   "tags": [
     "issue management",
     "label automation",
@@ -22,23 +21,4 @@
     "stateUrl": "https://github.com/mcpmark-source/missing-semester",
     "stateOriginalUrl": "https://github.com/missing-semester/missing-semester"
   }
-=======
-    "task_id": "assign_contributor_labels",
-    "task_name": "Assign Contributor Labels",
-    "category_id": "missing-semester",
-    "category_name": "Missing Semester",
-    "description": "Assign labels to open issues and PRs based on contributors mentioned in comments or the most frequent contributor from past 100 commits, using assigned-username format.",
-    "author": "Zijian Wu",
-    "created_at": "2025-08-15",
-    "difficulty": "L3",
-    "tags": [
-        "issue management",
-        "label automation",
-        "contributor analysis"
-    ],
-    "mcp": [
-        "github"
-    ],
-    "metadata": {}
->>>>>>> 4adba571
 }