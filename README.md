--- conflicted
+++ resolved
@@ -18,15 +18,6 @@
 
 ## News
 
-<<<<<<< HEAD
-- 🏅 **02 Dec** — Evaluated `gemini-3-pro-preview` (thinking: low): **Pass@1 50.6%** ± 2.3% — so close to `gpt-5-high` (51.6%)! Also `deepseek-v3.2-thinking` 36.8% and `deepseek-v3.2-chat` 29.7%
-- 🔥 **02 Dec** — Obfuscate GitHub @mentions to prevent notification spam during evaluation ([#229](https://github.com/eval-sys/mcpmark/pull/229))
-- 🤝 **01 Dec** — DeepSeek v3.2 uses MCPMark! Kudos on securing the best open-source model. [X Post](https://x.com/deepseek_ai/status/1995452650557763728) | [Technical Report](https://github.com/deepseek-ai/DeepSeek-V3/blob/main/DeepSeek_V3.pdf)
-- 🔥 **17 Nov** — Added 50 easy tasks (10 per MCP server) for smaller open-source models ([#225](https://github.com/eval-sys/mcpmark/pull/225))
-- 🤝 **31 Oct** — Community PR from insforge: better MCP servers achieve better results with fewer tokens! ([#214](https://github.com/eval-sys/mcpmark/pull/214))
-- 🔥 **13 Oct** — Added ReAct agent support. PRs for new agent scaffolds welcome! ([#209](https://github.com/eval-sys/mcpmark/pull/209))
-- 🤝 **10 Sep** — `qwen-3-coder-plus` is the best open-source model! Kudos to Qwen team. [X Post](https://x.com/Alibaba_Qwen/status/1965457023438651532)
-=======
 - 🔥 **13 Dec** — Added auto-compaction support (`--compaction-token`) to summarize long conversations and avoid context overflow during evaluation ([#236](https://github.com/eval-sys/mcpmark/pull/236])).
 - 🏅 **02 Dec** — Evaluated `gemini-3-pro-preview` (thinking: low): **Pass@1 50.6%** ± 2.3% — so close to `gpt-5-high` (51.6%)! Also `deepseek-v3.2-thinking` 36.8% and `deepseek-v3.2-chat` 29.7%
 - 🔥 **02 Dec** — Obfuscate GitHub @mentions to prevent notification spam during evaluation ([#229](https://github.com/eval-sys/mcpmark/pull/229))
@@ -35,7 +26,6 @@
 - 🤝 **31 Oct** — Community PR from insforge: better MCP servers achieve better results with fewer tokens! ([#214](https://github.com/eval-sys/mcpmark/pull/214))
 - 🔥 **13 Oct** — Added ReAct agent support. PRs for new agent scaffolds welcome! ([#209](https://github.com/eval-sys/mcpmark/pull/209))
 - 🏅 **10 Sep** — `qwen-3-coder-plus` is the best open-source model! Kudos to Qwen team. [X Post](https://x.com/Alibaba_Qwen/status/1965457023438651532)
->>>>>>> 42bdebce
 
 ---
 
